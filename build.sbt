/**
 *  This file is part of the ldbc.
 *  For the full copyright and license information,
 *  please view the LICENSE file that was distributed with this source code.
 */

import ScalaVersions.*
import JavaVersions.*
import BuildSettings.*
import Dependencies.*
import Workflows.*
<<<<<<< HEAD
import ProjectKeys.*
import Implicits.*

ThisBuild / tlBaseVersion              := "0.3"
ThisBuild / tlFatalWarnings            := true
ThisBuild / projectName                := "ldbc"
ThisBuild / scalaVersion               := scala3
ThisBuild / crossScalaVersions         := Seq(scala3)
=======

ThisBuild / crossScalaVersions := Seq(scala3, scala34)
>>>>>>> 192716d9
ThisBuild / githubWorkflowJavaVersions := Seq(JavaSpec.corretto(java11), JavaSpec.corretto(java17))
ThisBuild / githubWorkflowBuildPreamble += dockerRun
ThisBuild / githubWorkflowAddedJobs ++= Seq(sbtScripted.value)
ThisBuild / githubWorkflowBuildPostamble += dockerStop
ThisBuild / githubWorkflowTargetBranches        := Seq("**")
ThisBuild / githubWorkflowPublishTargetBranches := Seq(RefPredicate.StartsWith(Ref.Tag("v")))

ThisBuild / sonatypeCredentialHost := "s01.oss.sonatype.org"
sonatypeRepository                 := "https://s01.oss.sonatype.org/service/local"

lazy val core = crossProject(JVMPlatform, JSPlatform, NativePlatform)
  .crossType(CrossType.Full)
  .default("core", "ldbc core project")
  .settings(
    libraryDependencies ++= Seq(
      "org.typelevel" %%% "cats-core"   % "2.10.0",
      "org.scalatest" %%% "scalatest"   % "3.2.17" % Test,
      "org.specs2"    %%% "specs2-core" % "4.20.5" % Test
    )
  )
  .platformsSettings(JSPlatform, NativePlatform)(
    libraryDependencies ++= Seq(
      "io.github.cquiroz" %%% "scala-java-time" % "2.5.0"
    )
  )

lazy val sql = crossProject(JVMPlatform, JSPlatform, NativePlatform)
  .crossType(CrossType.Pure)
  .module("sql", "JDBC API wrapped project with Effect System")
  .dependsOn(core)

lazy val queryBuilder = crossProject(JVMPlatform, JSPlatform, NativePlatform)
  .crossType(CrossType.Pure)
  .module("query-builder", "Project to build type-safe queries")
  .settings(libraryDependencies += "org.scalatest" %%% "scalatest" % "3.2.17" % Test)
  .dependsOn(sql)

lazy val dsl = crossProject(JVMPlatform)
  .crossType(CrossType.Full)
  .module("dsl", "Projects that provide a way to connect to the database")
  .settings(
    libraryDependencies ++= Seq(
      catsEffect,
      mockito,
      scalaTest,
      mysql % Test
    ) ++ specs2
  )
  .dependsOn(queryBuilder)

lazy val schemaSpy = LepusSbtProject("ldbc-schemaSpy", "module/ldbc-schemaspy")
  .settings(description := "Project to generate SchemaSPY documentation")
  .settings(libraryDependencies += schemaspy)
  .dependsOn(core.jvm)

lazy val codegen = crossProject(JVMPlatform, JSPlatform, NativePlatform)
  .crossType(CrossType.Full)
  .module("codegen", "Project to generate code from Sql")
  .settings(
    libraryDependencies ++= Seq(
      "org.scala-lang.modules" %%% "scala-parser-combinators" % "2.3.0",
      "org.scalatest"          %%% "scalatest"                % "3.2.17" % Test,
      "org.specs2"             %%% "specs2-core"              % "4.20.5" % Test
    )
  )
  .jvmSettings(
    libraryDependencies ++= Seq(
      "io.circe" %%% "circe-generic" % "0.14.6",
      "io.circe" %%% "circe-yaml"    % "0.15.1"
    )
  )
  .platformsSettings(JSPlatform, NativePlatform)(
    libraryDependencies += "com.armanbilge" %%% "circe-scala-yaml" % "0.0.4"
  )
  .dependsOn(core)

lazy val hikari = LepusSbtProject("ldbc-hikari", "module/ldbc-hikari")
  .settings(description := "Project to build HikariCP")
  .settings(
    libraryDependencies ++= Seq(
      catsEffect,
      typesafeConfig,
      hikariCP
    ) ++ specs2
  )
  .dependsOn(dsl.jvm)

lazy val plugin = LepusSbtPluginProject("ldbc-plugin", "plugin")
  .settings(description := "Projects that provide sbt plug-ins")
  .settings((Compile / sourceGenerators) += Def.task {
    Generator.version(
      version      = version.value,
      scalaVersion = scalaVersion.value,
      sbtVersion   = sbtVersion.value,
      dir          = (Compile / sourceManaged).value
    )
  }.taskValue)

lazy val benchmark = (project in file("benchmark"))
  .settings(description := "Projects for Benchmark Measurement")
  .settings(scalacOptions --= removeSettings)
  .settings(commonSettings)
  .settings(
    libraryDependencies ++= Seq(
      scala3Compiler,
      mysql,
      doobie,
      slick
    )
  )
  .dependsOn(dsl.jvm)
  .enablePlugins(JmhPlugin, AutomateHeaderPlugin, NoPublishPlugin)

lazy val docs = (project in file("docs"))
  .settings(
    description   := "Documentation for ldbc",
    scalacOptions := Nil,
    mdocIn        := baseDirectory.value / "src" / "main" / "mdoc",
    paradoxTheme  := Some(builtinParadoxTheme("generic")),
    paradoxProperties ++= Map(
      "org"          -> organization.value,
      "scalaVersion" -> scalaVersion.value,
      "version"      -> version.value.takeWhile(_ != '+'),
      "mysqlVersion" -> mysqlVersion
    ),
    Compile / paradox / sourceDirectory := mdocOut.value,
    Compile / paradoxRoots              := List("index.html", "en/index.html", "ja/index.html"),
    makeSite                            := makeSite.dependsOn(mdoc.toTask("")).value,
    git.remoteRepo                      := "git@github.com:takapi327/ldbc.git",
    ghpagesNoJekyll                     := true
  )
  .settings(commonSettings)
  .dependsOn(
    core.jvm,
    sql.jvm,
    dsl.jvm,
    queryBuilder.jvm,
    schemaSpy,
    codegen.jvm,
    hikari
  )
  .enablePlugins(MdocPlugin, SitePreviewPlugin, ParadoxSitePlugin, GhpagesPlugin, NoPublishPlugin)

lazy val ldbc = tlCrossRootProject
  .settings(description := "Pure functional JDBC layer with Cats Effect 3 and Scala 3")
  .settings(commonSettings)
  .aggregate(
    core,
    sql,
    queryBuilder,
    dsl,
    codegen,
    plugin,
    docs,
    benchmark,
    schemaSpy,
    hikari
  )
  .enablePlugins(NoPublishPlugin)<|MERGE_RESOLUTION|>--- conflicted
+++ resolved
@@ -9,7 +9,6 @@
 import BuildSettings.*
 import Dependencies.*
 import Workflows.*
-<<<<<<< HEAD
 import ProjectKeys.*
 import Implicits.*
 
@@ -17,11 +16,7 @@
 ThisBuild / tlFatalWarnings            := true
 ThisBuild / projectName                := "ldbc"
 ThisBuild / scalaVersion               := scala3
-ThisBuild / crossScalaVersions         := Seq(scala3)
-=======
-
-ThisBuild / crossScalaVersions := Seq(scala3, scala34)
->>>>>>> 192716d9
+ThisBuild / crossScalaVersions         := Seq(scala3, scala34)
 ThisBuild / githubWorkflowJavaVersions := Seq(JavaSpec.corretto(java11), JavaSpec.corretto(java17))
 ThisBuild / githubWorkflowBuildPreamble += dockerRun
 ThisBuild / githubWorkflowAddedJobs ++= Seq(sbtScripted.value)
