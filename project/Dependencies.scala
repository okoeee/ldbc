/**
 *  This file is part of the ldbc.
 *  For the full copyright and license information,
 *  please view the LICENSE file that was distributed with this source code.
 */

import sbt._

object Dependencies {

  val cats = "org.typelevel" %% "cats-core" % "2.10.0"
  val catsEffect = "org.typelevel" %% "cats-effect" % "3.5.2"

  val schemaspy = "org.schemaspy" % "schemaspy" % "6.2.4"

  val parserCombinators = "org.scala-lang.modules" %% "scala-parser-combinators" % "2.3.0"

  val circeYaml = "io.circe" %% "circe-yaml" % "0.15.1"
  val circeGeneric = "io.circe" %% "circe-generic" % "0.14.6"

<<<<<<< HEAD
  val mysqlVersion = "8.0.33"
  val mysql = "mysql" % "mysql-connector-java" % mysqlVersion
=======
  val typesafeConfig = "com.typesafe" % "config" % "1.4.3"

  val mysql = "mysql" % "mysql-connector-java" % "8.0.33"
>>>>>>> f5df4957

  val hikariCP = "com.zaxxer" % "HikariCP" % "5.0.1"

  val specs2Version = "5.4.0"
  val specs2: Seq[ModuleID] = Seq(
    "specs2-core",
    "specs2-junit",
  ).map("org.specs2" %% _ % specs2Version % Test)

  val scalaTest = "org.scalatest" %% "scalatest" % "3.2.17" % Test

  val mockito = "org.mockito" % "mockito-inline" % "5.2.0" % Test
}<|MERGE_RESOLUTION|>--- conflicted
+++ resolved
@@ -18,14 +18,10 @@
   val circeYaml = "io.circe" %% "circe-yaml" % "0.15.1"
   val circeGeneric = "io.circe" %% "circe-generic" % "0.14.6"
 
-<<<<<<< HEAD
   val mysqlVersion = "8.0.33"
   val mysql = "mysql" % "mysql-connector-java" % mysqlVersion
-=======
+
   val typesafeConfig = "com.typesafe" % "config" % "1.4.3"
-
-  val mysql = "mysql" % "mysql-connector-java" % "8.0.33"
->>>>>>> f5df4957
 
   val hikariCP = "com.zaxxer" % "HikariCP" % "5.0.1"
 
