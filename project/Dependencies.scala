/** This file is part of the ldbc. For the full copyright and license information, please view the LICENSE file that was
  * distributed with this source code.
  */

import sbt.*

import ScalaVersions.*

object Dependencies {

  val cats       = "org.typelevel" %% "cats-core"   % "2.10.0"
  val catsEffect = "org.typelevel" %% "cats-effect" % "3.5.2"

  val schemaspy = "org.schemaspy" % "schemaspy" % "6.2.4"

  val parserCombinators = "org.scala-lang.modules" %% "scala-parser-combinators" % "2.3.0"

  val circeYaml    = "io.circe" %% "circe-yaml"    % "0.15.1"
  val circeGeneric = "io.circe" %% "circe-generic" % "0.14.6"

<<<<<<< HEAD
  val mysqlVersion = "8.3.0"
=======
  val mysqlVersion = "8.2.0"
>>>>>>> faf21744
  val mysql        = "com.mysql" % "mysql-connector-j" % mysqlVersion

  val typesafeConfig = "com.typesafe" % "config" % "1.4.3"

  val hikariCP = "com.zaxxer" % "HikariCP" % "5.1.0"

  val scala3Compiler = "org.scala-lang" %% "scala3-compiler" % scala3

  val doobie = "org.tpolecat" %% "doobie-core" % "1.0.0-RC4"

  val slick = "com.typesafe.slick" %% "slick" % "3.5.0-M5"

  val specs2Version = "5.4.0"
  val specs2: Seq[ModuleID] = Seq(
    "specs2-core",
    "specs2-junit"
  ).map("org.specs2" %% _ % specs2Version % Test)

  val scalaTest = "org.scalatest" %% "scalatest" % "3.2.17" % Test

  val mockito = "org.mockito" % "mockito-inline" % "5.2.0" % Test
}<|MERGE_RESOLUTION|>--- conflicted
+++ resolved
@@ -18,11 +18,7 @@
   val circeYaml    = "io.circe" %% "circe-yaml"    % "0.15.1"
   val circeGeneric = "io.circe" %% "circe-generic" % "0.14.6"
 
-<<<<<<< HEAD
   val mysqlVersion = "8.3.0"
-=======
-  val mysqlVersion = "8.2.0"
->>>>>>> faf21744
   val mysql        = "com.mysql" % "mysql-connector-j" % mysqlVersion
 
   val typesafeConfig = "com.typesafe" % "config" % "1.4.3"
